/*
 * Copyright (c) 2017 by The Funfix Project Developers.
 * Some rights reserved.
 *
 * Licensed under the Apache License, Version 2.0 (the "License");
 * you may not use this file except in compliance with the License.
 * You may obtain a copy of the License at
 *
 *     http://www.apache.org/licenses/LICENSE-2.0
 *
 * Unless required by applicable law or agreed to in writing, software
 * distributed under the License is distributed on an "AS IS" BASIS,
 * WITHOUT WARRANTIES OR CONDITIONS OF ANY KIND, either express or implied.
 * See the License for the specific language governing permissions and
 * limitations under the License.
 */

/**
 * Exposes {@link Future}, a lawful promise implementation.
 *
 * À la carte imports work, assuming an ECMAScript 2015 compatible environment,
 * including ES2015 modules and `import` syntax:
 *
 * ```typescript
 * import { Future } from "funfix/dist/exec/future"
 * // ... or ...
 * import { Future } from "funfix"
 * ```
 *
 * In absence of ES2015 compatibility, you can still rely on working with the
 * packaged (`pkg.main`) universal distribution that works within all browsers
 * and environments.
 *
 * @module exec/future
 */

/***/
import { Try, Success, Failure, Option, Some, None, Either, Left, Right } from "../core/disjunctions"
import { IllegalStateError } from "../core/errors"
import { Scheduler } from "./scheduler"
<<<<<<< HEAD
import { ICancelable, SingleAssignCancelable, MultiAssignCancelable } from "./cancelable"
=======
import { ICancelable, Cancelable, MultiAssignCancelable } from "./cancelable"
>>>>>>> 0ebad3b1

/**
 * `IPromiseLike` represents objects that have a `then` method complying with
 * the [Promises/A+](https://promisesaplus.com/) specification.
 */
export interface IPromiseLike<T> {
  /**
   * Attaches callbacks for the resolution and/or rejection of the promise.
   *
   * See [MDN: Promise.then]{@link https://developer.mozilla.org/en-US/docs/Web/JavaScript/Reference/Global_Objects/Promise/then}.
   *
   * @param onFulfilled The callback to execute when the promise is resolved.
   * @param onRejected The callback to execute when the promise is rejected.
   *
   * @returns A promise for the completion of which ever callback is executed.
   */
  then(onFulfilled?: (value: T) => any, onRejected?: (reason: any) => any): IPromiseLike<any>
}

/**
 * A `Future` represents a value which may or may not *currently* be available, but will be
 * available at some point, or an exception if the operation producing the result fails.
 *
 * `Future<A>` is a Promise-like alternative data type, that's cancelable and lawful,
 * inspired by Scala's `Future[A]`.
 *
 * You can easily build futures out of functions, that will execute asynchronously
 * (e.g. not on the current call stack) by means of `Future.of`:
 *
 * ```typescript
 * Future.of(() => 1 + 1)
 * ```
 *
 * Such computations use the [[Scheduler.global]] reference for execution, which
 * can be overridden, many times in the function call, being an optional parameter
 * (e.g. in `Future.of`), or in the local context, because it is exposed as a
 * [[DynamicRef]], which allows for localised overrides:
 *
 * ```typescript
 * import { Scheduler, GlobalScheduler, Future } from "funfix"
 *
 * // Custom Scheduler reference that we want to use
 * const ec = new GlobalScheduler(false)
 *
 * Future.of(() => x + y, ec)
 *
 * // ... is equivalent with ...
 *
 * Scheduler.global.bind(ec, () => {
 *   Future.of(() => x + y)
 * })
 * ```
 *
 * To create a `Future` out of an actual asynchronous computation, you can
 * use `Future.create`. Here's an example that takes a function and executes
 * it with an initial delay, returning a cancelable `Future`:
 *
 * ```typescript
 * import { Scheduler, Future, Try, Duration, Cancelable } from "funfix"
 *
 * const delay = <A>(d: Duration, f: () => A, ec: Scheduler = Scheduler.global.get()) =>
 *   Future.create<A>(
 *     cb => {
 *       const task = ec.scheduleOnce(d, () => cb(Try.of(f)))
 *
 *       return Cancelable.of(() => {
 *         console.warn("Delayed task was cancelled")
 *         task.cancel()
 *       })
 *     },
 *     ec
 *   )
 * ```
 *
 * Normally you can `await` on functions returning `Future<A>` values:
 *
 * ```typescript
 * async function asyncSample(n: number): Promise<number> {
 *   let sum = 0
 *   for (let i = 0; i < n; i++) {
 *     sum += await Future.of(() => i)
 *   }
 *   return sum
 * }
 * ```
 *
 * Such functions do need to return a `Promise`, because JavaScript
 * generates code that uses `Promise`'s constructor. But a `Future`
 * is "thenable", so you can await on functions returning `Future`
 * just fine.
 */
export abstract class Future<A> implements IPromiseLike<A>, ICancelable {
  /**
   * Extracts the completed value for this `Future`, returning `Some(result)`
   * if this `Future` is already complete or `None` in case the `Future` wasn't
   * completed yet.
   *
   * ```typescript
   * const f1 = Future.of(() => 1)
   *
   * // Given the async execution of `Future.of`, the immediate invocations of
   * // `value()` will yield `None`, but after complete it will yield
   * // `Some(Success(1))`
   * f1.value()
   *
   * const f2 = Future.raise(new DummyError())
   *
   * // Immediately yields Some(Failure(DummyError))
   * f2.value()
   * ```
   */
  abstract value(): Option<Try<A>>

  /**
   * Given a callback, calls it with this `Future`'s result when that result
   * is ready.
   *
   * The execution of this callback is always trampolined (for already completed
   * futures), or asynchronous, which means that modeling loops based on it is
   * memory safe.
   *
   * ```typescript
   * Future.of(() => "John").complete(r => {
   *   r.fold(
   *    error => console.info("Error: " + error),
   *    success => console.info("Hello, " + John)
   *   )
   * })
   * ```
   */
  abstract onComplete(f: (a: Try<A>) => void): void

  /**
   * In case this `Future` isn't complete, then send it a cancel signal.
   *
   * Depending on the computation that will complete this future, its execution
   * might be interrupted.
   *
   * Execution has the same properties of {@link ICancelable}, being idempotent
   * (calling it multiple times has the same effect as calling it once).
   *
   * In order to create a cancelable `Future`, use {@link Future.create}.
   */
  abstract cancel(): void

  /**
   * Sets the {@link Scheduler} reference that's going to get used for
   * subsequent data transformations.
   *
   * `Future` references have a {@link Scheduler} reference attached at build
   * time, that's going to get used for data transformations. This method
   * returns a new `Future` reference that's going to mirror the source,
   * but that's going to use the given `Scheduler` for subsequent operations
   * like `map`, `flatMap`, `transformWith`, etc.
   *
   * ```typescript
   * const ec1 = new GlobalScheduler(true)
   *
   * // The default Scheduler is global (that second parameter is optiona)
   * const f1 = Future.create(f, ec1)
   *
   * // The `f1` future is going to get executed by `ec1`, however
   * // this subsequent `flatMap` is getting evaluated by `ec2`
   * const ec2 = new GlobalScheduler(false)
   * const f2 = f1.withScheduler(ec2).flatMap(x => Future.pure(x * 2))
   * ```
   *
   * When no `Scheduler` is specified, the default is assumed to be
   * {@link Scheduler.global}.
   *
   * @param ec is the scheduler that's going to get used asynchronous execution
   *        of subsequent operations
   */
  abstract withScheduler(ec: Scheduler): Future<A>

  /**
   * Transforms the source, regardless if the result is a failure or a success.
   *
   * This function is a combination of {@link flatMap} and {@link recoverWith},
   * being the (type safe) alternative to JavaScript's
   * [then]{@link IPromiseLike.then} from the
   * [Promises/A+](https://promisesaplus.com/) specification.
   *
   * NOTE: in Funfix these fold-like methods, by convention, take as the
   * first parameter the function that transforms the failure (the left),
   * whereas the second parameter is the function that transforms the
   * successful result (the right). Think of `Either<Error, A>`.
   *
   * ```typescript
   * const randomInt = (max: number) =>
   *   Future.of(() => {
   *     const n = Math.random() * max
   *     n & n
   *   })
   *
   * const randomEvenInt = (max: number) =>
   *   randomInt(max).transformWith(
   *     err => Future.pure(9),
   *     value => (
   *       // retry until we have an even value
   *       value % 2 == 0 ? Future.pure(value) : randomEvenInt()
   *     )
   *   )
   * ```
   *
   * Also see {@link transform}.
   *
   * @param failure is the function that's going to get executed in case the
   *        source signals a failure
   *
   * @param success is the function that's going to get executed in case the
   *        source signals a successful result
   */
  abstract transformWith<B>(failure: (e: any) => Future<B>, success: (a: A) => Future<B>): Future<B>

  /**
   * Transforms the sources, regardless if the result is a failure or a success.
   *
   * This function is a combination of {@link map} and {@link recover},
   * being the (type safe) alternative to JavaScript's
   * [then]{@link IPromiseLike.then} from the
   * [Promises/A+](https://promisesaplus.com/) specification.
   *
   * Example:
   *
   * ```typescript
   * import { Left, Right } from "funfix"
   *
   * // Expose errors by lifting them to an Either<Error, A>
   * future.transform<Either<any, A>>(Left, Right)
   * ```
   *
   * Also see {@link transformWith}.
   *
   * @param failure is the function that's going to get executed in case the
   *        source signals a failure
   *
   * @param success is the function that's going to get executed in case the
   *        source signals a successful result
   */
  transform<B>(failure: (e: any) => B, success: (a: A) => B): Future<B> {
    return this.transformWith(
      e => Future.pure(failure(e)),
      a => Future.pure(success(a)))
  }

  /**
   * Exposes underlying errors by lifting both successful and failed
   * results into an {@link Either} value.
   *
   * Given that errors are short-circuiting the processing of {@link flatMap}
   * chains, this method is useful for exposing errors such that you can
   * `flatMap` over them.
   *
   * ```typescript
   * const f: Future<number> = Future.raise(new DummyError)
   *
   * // Yields a successful Left(DummyError) on completion
   * const fe: Future<Either<any, number>> = f.attempt()
   *
   * // Yields a Right(1) on completion
   * const fr: Future<Either<any, number>> = Future.pure(1).attempt()
   * ```
   */
  attempt(): Future<Either<any, A>> {
    return this.transform<Either<any, A>>(Left, Right)
  }

  /**
   * Chains asynchronous operations.
   *
   * Creates a new future by applying a function to the successful result of
   * the source and returns the result of the function as the new future.
   * If this future is completed with an exception then the new future will
   * also contain this exception.
   *
   * This operation is the [monadic bind]{@link Monad.flatMap}.
   *
   * ```typescript
   * const fa = Future.of(() => 3)
   * const fb = Future.of(() => 5)
   *
   * // Yields 3 + 5
   * fa.flatMap(a => fb.map(b => a + b))
   * ```
   */
  flatMap<B>(f: (a: A) => Future<B>): Future<B> {
    return this.transformWith(Future.raise, f)
  }

  /**
   * Given a mapping function, transforms the successful result of the source.
   *
   * If the source is completed with an exception, then the new future will
   * also be completed in an error.
   *
   * This operation is the [functor map]{@link Functor.map}.
   *
   * ```typescript
   * const f = Future.of(() => "The future")
   *
   * const g = f.map(x => x + " is now!")
   * ```
   */
  map<B>(f: (a: A) => B): Future<B> {
    return this.transformWith(Future.raise, a => Future.pure(f(a)))
  }

  /**
   * Creates a new future that will handle any matching throwable that this
   * future might contain by assigning it a value of another future.
   *
   * If there is no match, or if this future contains a valid result then the
   * new future will contain the same result.
   *
   * This operation is the equivalent of {@link flatMap} for handling errors.
   * Also see {@link transformWith}, which can handle both successful results
   * and failures.
   *
   * ```typescript
   * const f = Future.of<number>(() => { throw new DummyError() })
   *
   * f.recoverWith(e => e instanceof DummyError
   *   ? Future.pure(10) // Fallback
   *   : Future.raise(e) // Re-throw
   * )
   * ```
   */
  recoverWith<AA>(f: (e: any) => Future<AA>): Future<A | AA> {
    return this.transformWith<A | AA>(f, Future.pure)
  }

  /**
   *
   *
   * ```typescript
   * const f = Future.of<number>(() => { throw new DummyError() })
   *
   * f.recover(e => {
   *   if (e instanceof DummyError) return 10
   *   // Don't re-throw exceptions like this, use `recoverWith` instead!
   *   throw e
   * })
   * ```
   */
  recover<AA>(f: (e: any) => AA): Future<A | AA> {
    return this.transformWith<A | AA>(a => Future.pure(f(a)), Future.pure)
  }

  then<TResult1, TResult2>(
    onFulfilled?: ((value: A) => (IPromiseLike<TResult1> | TResult1)) | undefined | null,
    onRejected?: ((reason: any) => (IPromiseLike<TResult2> | TResult2)) | undefined | null): Future<TResult2 | TResult1> {

    if (!onFulfilled && !onRejected) return this as any
    return this.transformWith(
      promiseThen(onRejected, Future.raise),
      promiseThen(onFulfilled, Future.pure))
  }

  /**
   * Transforms this `Future<A>` reference into a standard JavaScript `Promise<A>`
   * reference.
   *
   * Normally a `Future` is "thenable", so JavaScript should have no problem
   * working with it, however in certain contexts this conversion is useful for
   * working with type definitions that don't recognize the structural typing
   * defined by the Promises/A+ specification.
   */
  toPromise(): Promise<A> {
    return new Promise<A>((resolve, reject) => {
      this.onComplete(_ => _.fold(reject, resolve))
    })
  }

  // Implements HK<F, A>
  readonly _funKindF: Future<any>
  readonly _funKindA: A

  // Implements Constructor<T>
  static readonly _funErasure: Future<any>

  /**
   * Given a function that executes immediately, executes it asynchronously
   * and returns a `Future` that will complete when the result is ready.
   *
   * ```typescript
   * const sum = (x: number, y: number) =>
   *   Future.of(() => x + y)
   * ```
   *
   * @param thunk is the function to execute asynchronously
   * @param ec is an optional {@link Scheduler} reference that will get used
   *        for scheduling the actual async execution; if one isn't provided
   *        then {@link Scheduler.global} gets used, which also allows for
   *        local overrides, being a {@link DynamicRef}
   */
  static of<A>(thunk: () => A, ec: Scheduler = Scheduler.global.get()): Future<A> {
    return new FutureBuilder(
      cb => ec.executeAsync(() => cb(Try.of(() => thunk()))),
      ec)
  }

  /**
   * Lifts a pure value into the `Future` context, returning a `Future`
   * reference that's already complete with the given value.
   *
   * This is the equivalent of `Promise.resolve(a)`.
   *
   * ```typescript
   * const f: Future<number> = Future.pure(10)
   *
   * // Prints Success(10)
   * f.onComplete(r => console.info(r))
   * ```
   *
   * @param a is the value to lift in the `Future` context and that will
   *        get signaled in `onComplete` callbacks
   *
   * @param ec is an optional {@link Scheduler} reference that will get used
   *        for scheduling the actual async execution; if one isn't provided
   *        then {@link Scheduler.global} gets used, which also allows for
   *        local overrides, being a {@link DynamicRef}
   */
  static pure<A>(a: A, ec: Scheduler = Scheduler.global.get()): Future<A> {
    return new PureFuture(Success(a), ec)
  }

  /**
   * Lifts an error in the `Future` context, returning a `Future` reference
   * that's already failed with the given error.
   *
   * This is the equivalent of `Promise.reject`.
   *
   * ```typescript
   * const f: Future<number> = Future.raise("Oops!")
   *
   * // Prints Failure("Oops!")
   * f.onComplete(r => console.info(r))
   * ```
   *
   * @param e is the error to lift in the `Future` context and that will
   *        get signaled as a failure in `onComplete` callbacks
   *
   * @param ec is an optional {@link Scheduler} reference that will get used
   *        for scheduling the actual async execution; if one isn't provided
   *        then {@link Scheduler.global} gets used, which also allows for
   *        local overrides, being a {@link DynamicRef}
   */
  static raise(e: any, ec: Scheduler = Scheduler.global.get()): Future<never> {
    return new PureFuture(Failure(e), ec)
  }

  /**
   * Given a side-effectful function that triggers an asynchronous computation,
   * execute it and return a `Future` reference.
   *
   * The given `register` function will be invoked immediately to "schedule"
   * the asynchronous callback, where the callback is the parameter injected in
   * that function.
   *
   * The `register` function can optionally return a {@link ICancelable}
   * reference that can get used to cancel the running asynchronous
   * computation.
   *
   * Example:
   *
   * ```typescript
   * import { Scheduler, Future, Try, Duration, Cancelable } from "funfix"
   *
   * const delay = <A>(d: Duration, f: () => A, ec: Scheduler = Scheduler.global.get()) =>
   *   Future.create<A>(
   *     cb => {
   *       const task = ec.scheduleOnce(d, () => cb(Try.of(f)))
   *
   *       return Cancelable.of(() => {
   *         console.warn("Delayed task was cancelled")
   *         task.cancel()
   *       })
   *     },
   *     ec
   *   )
   * ```
   *
   * Note that by not returning a cancelable, the returned `Future` reference
   * will NOT BE cancelable.
   *
   * ```typescript
   * // This future is not cancelable, because we are not
   * // returning a cancelable reference
   * Future.create<number>(cb => {
   *   setTimeout(1000, () => cb(Success(10)))
   * })
   * ```
   *
   * @param register is the side-effectful function that will get invoked
   *        to build our `Future`, receiving a callback that's supposed to
   *        get invoked (only once) when the asynchronous computation completes,
   *        and that can optionally return a cancelable reference that can
   *        get used to cancel the running computation
   *
   * @param ec is an optional {@link Scheduler} reference that will get used
   *        for scheduling the actual async execution; if one isn't provided
   *        then {@link Scheduler.global} gets used, which also allows for
   *        local overrides, being a {@link DynamicRef}
   */
  static create<A>(register: (cb: (a: Try<A>) => void) => (ICancelable | void), ec: Scheduler = Scheduler.global.get()): Future<A> {
    return new FutureBuilder(register, ec)
  }

  /**
   * Returns a `Future` reference that's already completed with a `void` value.
   *
   * Alias for:
   *
   * ```typescript
   * Future.pure(undefined)
   * ```
   *
   * Note that the same reference is always returned, so this property holds:
   *
   * ```typescript
   * Future.unit() === Future.unit()
   * ```
   */
  static unit(): Future<void> {
    return futureUnit
  }

  /**
   * Keeps calling `f` until it returns a `Right` value.
   *
   * Based on Phil Freeman's
   * [[http://functorial.com/stack-safety-for-free/index.pdf Stack Safety for Free]].
   *
   * ```typescript
   * const generate = () => {
   *   const n = Math.random() * 1000
   *   return n & n
   * }
   *
   * // Keeps looping until an odd number is returned
   * Future.tailRecM(0, a => Future.of(() => {
   *   return a % 2 == 0 ? Left(generate()) : Right(a)
   * })
   * ```
   *
   * @param a is the initial seed
   * @param f is the function that keeps being invoked with the previous
   *          `Left(a)` value, until a `Right(b)` value is returned,
   *          which will be the `onComplete` result of the `Future`
   *          reference
   */
  static tailRecM<A, B>(a: A, f: (a: A) => Future<Either<A, B>>): Future<B> {
    // Recursive loop based on flatMap
    return f(a).flatMap(r => {
      if (r.isRight()) return Future.pure(r.get())
      return Future.tailRecM(r.swap().get(), f)
    })
  }

  /**
   * Transforms any `Promise`-like data type into a `Future`.
   *
   * ```typescript
   * const p: Promise<number> = Promise.resolve(10)
   *
   * const f: Future<number> = Future.fromPromise(p)
   * ```
   *
   * @param ref is the promise reference that we want to convert into a `Future`
   *
   * @param ec is an optional {@link Scheduler} reference that will get used
   *        for scheduling the actual async execution; if one isn't provided
   *        then {@link Scheduler.global} gets used, which also allows for
   *        local overrides, being a {@link DynamicRef}
   */
  static fromPromise<A>(ref: IPromiseLike<A>, ec: Scheduler = Scheduler.global.get()): Future<A> {
    if (ref instanceof Future)
      return (ref as Future<A>).withScheduler(ec)
    else
      return Future.create(
        cb => { ref.then(value => cb(Success(value)),err => cb(Failure(err))) },
        ec
      )
  }
}

class PureFuture<A> extends Future<A> {
  constructor(private readonly _value: Try<A>, private readonly _ec: Scheduler) { super() }

  cancel(): void {}
  value(): Option<Try<A>> { return Some(this._value) }

  withScheduler(ec: Scheduler): Future<A> {
    if (this._ec === ec) return this
    return new PureFuture(this._value, ec)
  }

  onComplete(f: (a: Try<A>) => void): void {
    this._ec.trampoline(() => f(this._value))
  }

  transformWith<B>(failure: (e: any) => Future<B>, success: (a: A) => Future<B>): Future<B> {
    return genericTransformWith(this, failure, success, this._ec)
  }

  toPromise(): Promise<A> {
    return this._value.fold(e => Promise.reject(e), a => Promise.resolve(a))
  }
}

class FutureBuilder<A> extends Future<A> {
  private _result: Option<Try<A>>
  private _listeners: ((a: Try<A>) => void)[]
  private _cancelable: ICancelable
  private _ec: Scheduler

  constructor(register: (cb: (a: Try<A>) => void) => (ICancelable | void), ec: Scheduler) {
    super()
    this._result = None
    this._listeners = []
    this._ec = ec

    const complete = (result: Try<A>) => {
      if (this._result !== None) {
        throw new IllegalStateError("Attempt to completing a Future multiple times")
      } else {
        this._result = Some(result)
        const listeners = this._listeners
        delete this._listeners
        delete this._cancelable

        for (const f of listeners) {
          // Forced async boundary
          ec.trampoline(() => f(result))
        }
      }
    }

    const cb = register(complete)
    if (this._result === None && cb) this._cancelable = cb
  }

  onComplete(f: (a: Try<A>) => void): void {
    if (this._result !== None) {
      // Forced async boundary
      this._ec.trampoline(() => f(this._result.get()))
    } else {
      this._listeners.push(f)
    }
  }

  value(): Option<Try<A>> {
    return this._result
  }

  cancel(): void {
    const cb = this._cancelable
    if (cb) {
      cb.cancel()
      delete this._cancelable
    }
  }

  withScheduler(ec: Scheduler): Future<A> {
    if (this._ec === ec) return this
    return new FutureBuilder(
      cb => {
        this.onComplete(cb)
        return this._cancelable
      },
      ec)
  }

  transformWith<B>(failure: (e: any) => Future<B>, success: (a: A) => Future<B>): Future<B> {
    return genericTransformWith(this, failure, success, this._ec, this._cancelable)
  }
}

/**
 * Internal, reusable `transformWith` implementation for {@link PureFuture}
 * and {@link FutureBuilder}.
 *
 * @Hidden
 */
function genericTransformWith<A, B>(
  self: Future<A>,
  failure: (e: any) => Future<B>,
  success: (a: A) => Future<B>,
  scheduler: Scheduler,
  cancelable?: ICancelable): Future<B> {

  return new FutureBuilder(
    cb => {
      const cRef = new MultiAssignCancelable(cancelable)

      self.onComplete(tryA => {
        let fb: Future<B>
        try {
          fb = tryA.fold(failure, success)
        } catch (e) {
          fb = Future.raise(e)
        }

        // If the resulting Future is already completed, there's no point
        // in treating it as being cancelable
        if (fb.value().isEmpty()) {
          const fbb = fb as any
          if (fbb._cancelable && fbb._cancelable instanceof MultiAssignCancelable) {
            // Trick we are doing to get rid of extraneous memory
            // allocations, otherwise we can leak memory
            cRef.update(fbb._cancelable).collapse()
            fbb._cancelable = cRef
          } else {
            /* istanbul ignore next */
            cRef.update((fb as any)._cancelable || fb)
          }
        } else {
          // GC purposes
          cRef.clear()
        }

        fb.onComplete(cb)
      })

      return cRef
    },
    scheduler)
}

/**
 * Reusable instance for `Future<void>`.
 *
 * @hidden
 */
const futureUnit: Future<void> =
  new PureFuture(Success(undefined), Scheduler.global.get())

/**
 * Internal, reusable function used in the implementation of {@link Future.then}.
 *
 * @hidden
 */
function promiseThen<T, R>(f: ((t: T) => IPromiseLike<R> | R) | undefined | null, alt: (t: T) => Future<T>):
  ((value: T) => Future<R | T>) {

  return value => {
    if (typeof f !== "function") return alt(value)

    const fb = f(value)
    if (!fb) return Future.pure(value)

    if (typeof (fb as any).then === "function")
      return Future.fromPromise(fb as IPromiseLike<R>)
    else
      return Future.pure(fb as R)
  }
}<|MERGE_RESOLUTION|>--- conflicted
+++ resolved
@@ -38,11 +38,7 @@
 import { Try, Success, Failure, Option, Some, None, Either, Left, Right } from "../core/disjunctions"
 import { IllegalStateError } from "../core/errors"
 import { Scheduler } from "./scheduler"
-<<<<<<< HEAD
-import { ICancelable, SingleAssignCancelable, MultiAssignCancelable } from "./cancelable"
-=======
 import { ICancelable, Cancelable, MultiAssignCancelable } from "./cancelable"
->>>>>>> 0ebad3b1
 
 /**
  * `IPromiseLike` represents objects that have a `then` method complying with
